--- conflicted
+++ resolved
@@ -1,9 +1,4 @@
 bokeh
-<<<<<<< HEAD
-numpy
-pandas
-=======
 numpy    
 pandas
-matplotlib
->>>>>>> f3d59d1b
+matplotlib